﻿using System;
using System.Collections.Concurrent;
using System.Linq;
<<<<<<< HEAD
=======
using System.Threading;
>>>>>>> 174a204f
using System.Threading.Tasks;
using Android.App;
using Android.Content;
using Android.Content.PM;
using Android.Hardware;
using Android.Hardware.Camera2;
using Android.Locations;
using Android.Net;
using Android.Net.Wifi;
using Android.OS;
using AndroidUri = Android.Net.Uri;

namespace Xamarin.Essentials
{
    public static partial class Platform
    {
        static ActivityLifecycleContextListener lifecycleListener;

        public static Context AppContext => Application.Context;

        public static Activity CurrentActivity => lifecycleListener?.Activity;

        public static event EventHandler<ActivityStateChangedEventArgs> ActivityStateChanged;

        internal static void OnActivityStateChanged(Activity activity, ActivityState ev)
            => ActivityStateChanged?.Invoke(null, new ActivityStateChangedEventArgs(activity, ev));

        public static async Task<Activity> WaitForActivityAsync(CancellationToken cancelToken = default)
        {
            if (CurrentActivity != null)
                return CurrentActivity;

            var tcs = new TaskCompletionSource<Activity>();
            var handler = new EventHandler<ActivityStateChangedEventArgs>((sender, args) =>
            {
                if (args.State == ActivityState.Created || args.State == ActivityState.Resumed)
                    tcs.TrySetResult(args.Activity);
            });

            try
            {
                using (cancelToken.Register(() => tcs.TrySetCanceled()))
                {
                    ActivityStateChanged += handler;
                    return await tcs.Task.ConfigureAwait(false);
                }
            }
            finally
            {
                ActivityStateChanged -= handler;
            }
        }

        internal static event Action<int, Result, Intent> ActivityResult;

        internal static Activity GetCurrentActivity(bool throwOnNull)
        {
            var activity = lifecycleListener?.Activity;
            if (throwOnNull && activity == null)
                throw new NullReferenceException("The current Activity can not be detected. Ensure that you have called Init in your Activity or Application class.");

            return activity;
        }

        public static void Init(Application application)
        {
            lifecycleListener = new ActivityLifecycleContextListener();
            application.RegisterActivityLifecycleCallbacks(lifecycleListener);
        }

        public static void Init(Activity activity, Bundle bundle)
        {
            Init(activity.Application);
            lifecycleListener.Activity = activity;
        }

        public static void OnRequestPermissionsResult(int requestCode, string[] permissions, Permission[] grantResults) =>
            Permissions.OnRequestPermissionsResult(requestCode, permissions, grantResults);

<<<<<<< HEAD
        public static void OnActivityResult(int requestCode, Result resultCode, Intent data) =>
            ActivityResult?.Invoke(requestCode, resultCode, data);
=======
        public static void OnResume() =>
            WebAuthenticator.OnResume(null);
>>>>>>> 174a204f

        internal static bool HasSystemFeature(string systemFeature)
        {
            var packageManager = AppContext.PackageManager;
            foreach (var feature in packageManager.GetSystemAvailableFeatures())
            {
                if (feature?.Name?.Equals(systemFeature, StringComparison.OrdinalIgnoreCase) ?? false)
                    return true;
            }
            return false;
        }

        internal static bool IsIntentSupported(Intent intent)
        {
            var manager = AppContext.PackageManager;
            var activities = manager.QueryIntentActivities(intent, PackageInfoFlags.MatchDefaultOnly);
            return activities.Any();
        }

        internal static AndroidUri GetShareableFileUri(FileBase file)
        {
            Java.IO.File sharedFile;
            if (FileProvider.IsFileInPublicLocation(file.FullPath))
            {
                // we are sharing a file in a "shared/public" location
                sharedFile = new Java.IO.File(file.FullPath);
            }
            else
            {
                var rootDir = FileProvider.GetTemporaryDirectory();

                // create a unique directory just in case there are multiple file with the same name
                var tmpDir = new Java.IO.File(rootDir, Guid.NewGuid().ToString("N"));
                tmpDir.Mkdirs();
                tmpDir.DeleteOnExit();

                // create the new temprary file
                var tmpFile = new Java.IO.File(tmpDir, file.FileName);
                tmpFile.DeleteOnExit();

                var fileUri = AndroidUri.Parse(file.FullPath);
                if (fileUri.Scheme == "content")
                {
                    using var stream = Application.Context.ContentResolver.OpenInputStream(fileUri);
                    using var destStream = System.IO.File.Create(tmpFile.CanonicalPath);
                    stream.CopyTo(destStream);
                }
                else
                {
                    System.IO.File.Copy(file.FullPath, tmpFile.CanonicalPath);
                }

                sharedFile = tmpFile;
            }

            // create the uri, if N use file provider
            if (HasApiLevelN)
            {
                var providerAuthority = AppContext.PackageName + ".fileProvider";
                return FileProvider.GetUriForFile(
                    AppContext.ApplicationContext,
                    providerAuthority,
                    sharedFile);
            }

            // use the shared file path created
            return AndroidUri.FromFile(sharedFile);
        }

        internal static bool HasApiLevelN =>
#if __ANDROID_24__
            HasApiLevel(BuildVersionCodes.N);
#else
            false;
#endif

        internal static bool HasApiLevelNMr1 =>
#if __ANDROID_25__
        HasApiLevel(BuildVersionCodes.NMr1);
#else
        false;
#endif

        internal static bool HasApiLevelO =>
#if __ANDROID_26__
            HasApiLevel(BuildVersionCodes.O);
#else
            false;
#endif

        internal static bool HasApiLevelOMr1 =>
#if __ANDROID_27__
            HasApiLevel(BuildVersionCodes.OMr1);
#else
            false;
#endif

        internal static bool HasApiLevelP =>
#if __ANDROID_28__
            HasApiLevel(BuildVersionCodes.P);
#else
            false;
#endif

        internal static bool HasApiLevelQ =>
#if __ANDROID_29__
            HasApiLevel(BuildVersionCodes.Q);
#else
            false;
#endif

        static int? sdkInt;

        internal static int SdkInt
            => sdkInt ??= (int)Build.VERSION.SdkInt;

        internal static bool HasApiLevel(BuildVersionCodes versionCode) =>
            SdkInt >= (int)versionCode;

        internal static CameraManager CameraManager =>
            AppContext.GetSystemService(Context.CameraService) as CameraManager;

        internal static ConnectivityManager ConnectivityManager =>
            AppContext.GetSystemService(Context.ConnectivityService) as ConnectivityManager;

        internal static Vibrator Vibrator =>
            AppContext.GetSystemService(Context.VibratorService) as Vibrator;

        internal static WifiManager WifiManager =>
            AppContext.GetSystemService(Context.WifiService) as WifiManager;

        internal static SensorManager SensorManager =>
            AppContext.GetSystemService(Context.SensorService) as SensorManager;

        internal static ClipboardManager ClipboardManager =>
            AppContext.GetSystemService(Context.ClipboardService) as ClipboardManager;

        internal static LocationManager LocationManager =>
            AppContext.GetSystemService(Context.LocationService) as LocationManager;

        internal static PowerManager PowerManager =>
            AppContext.GetSystemService(Context.PowerService) as PowerManager;

        internal static Java.Util.Locale GetLocale()
        {
            var resources = AppContext.Resources;
            var config = resources.Configuration;
#if __ANDROID_24__
            if (HasApiLevelN)
                return config.Locales.Get(0);
#endif

#pragma warning disable CS0618 // Type or member is obsolete
            return config.Locale;
#pragma warning restore CS0618 // Type or member is obsolete
        }

        internal static void SetLocale(Java.Util.Locale locale)
        {
            Java.Util.Locale.Default = locale;
            var resources = AppContext.Resources;
            var config = resources.Configuration;

#if __ANDROID_24__
            if (HasApiLevelN)
                config.SetLocale(locale);
            else
#endif
#pragma warning disable CS0618 // Type or member is obsolete
                config.Locale = locale;
#pragma warning restore CS0618 // Type or member is obsolete

#pragma warning disable CS0618 // Type or member is obsolete
            resources.UpdateConfiguration(config, resources.DisplayMetrics);
#pragma warning restore CS0618 // Type or member is obsolete
        }
    }

    public enum ActivityState
    {
        Created,
        Resumed,
        Paused,
        Destroyed,
        SaveInstanceState,
        Started,
        Stopped
    }

    public class ActivityStateChangedEventArgs : EventArgs
    {
        internal ActivityStateChangedEventArgs(Activity activity, ActivityState ev)
        {
            State = ev;
            Activity = activity;
        }

        public ActivityState State { get; }

        public Activity Activity { get; }
    }

    class ActivityLifecycleContextListener : Java.Lang.Object, Application.IActivityLifecycleCallbacks
    {
        WeakReference<Activity> currentActivity = new WeakReference<Activity>(null);

        internal Context Context =>
            Activity ?? Application.Context;

        internal Activity Activity
        {
            get => currentActivity.TryGetTarget(out var a) ? a : null;
            set => currentActivity.SetTarget(value);
        }

        void Application.IActivityLifecycleCallbacks.OnActivityCreated(Activity activity, Bundle savedInstanceState)
        {
            Activity = activity;
            Platform.OnActivityStateChanged(activity, ActivityState.Created);
        }

        void Application.IActivityLifecycleCallbacks.OnActivityDestroyed(Activity activity) =>
            Platform.OnActivityStateChanged(activity, ActivityState.Destroyed);

        void Application.IActivityLifecycleCallbacks.OnActivityPaused(Activity activity)
        {
            Activity = activity;
            Platform.OnActivityStateChanged(activity, ActivityState.Paused);
        }

        void Application.IActivityLifecycleCallbacks.OnActivityResumed(Activity activity)
        {
            Activity = activity;
            Platform.OnActivityStateChanged(activity, ActivityState.Resumed);
        }

        void Application.IActivityLifecycleCallbacks.OnActivitySaveInstanceState(Activity activity, Bundle outState) =>
            Platform.OnActivityStateChanged(activity, ActivityState.SaveInstanceState);

        void Application.IActivityLifecycleCallbacks.OnActivityStarted(Activity activity) =>
            Platform.OnActivityStateChanged(activity, ActivityState.Started);

        void Application.IActivityLifecycleCallbacks.OnActivityStopped(Activity activity) =>
            Platform.OnActivityStateChanged(activity, ActivityState.Stopped);
    }

    [Activity(ConfigurationChanges = ConfigChanges.Orientation | ConfigChanges.ScreenSize)]
    class IntermediateActivity : Activity
    {
        const string launchedExtra = "launched";
        const string actualIntentExtra = "actual_intent";
        const string guidExtra = "guid";
        const string requestCodeExtra = "request_code";

        static readonly ConcurrentDictionary<string, TaskCompletionSource<Intent>> pendingTasks =
            new ConcurrentDictionary<string, TaskCompletionSource<Intent>>();

        bool launched;
        Intent actualIntent;
        string guid;
        int requestCode;

        protected override void OnCreate(Bundle savedInstanceState)
        {
            base.OnCreate(savedInstanceState);

            var extras = savedInstanceState ?? Intent.Extras;

            // read the values
            launched = extras.GetBoolean(launchedExtra, false);
            actualIntent = extras.GetParcelable(actualIntentExtra) as Intent;
            guid = extras.GetString(guidExtra);
            requestCode = extras.GetInt(requestCodeExtra, -1);

            // if this is the first time, lauch the real activity
            if (!launched)
                StartActivityForResult(actualIntent, requestCode);
        }

        protected override void OnSaveInstanceState(Bundle outState)
        {
            // make sure we mark this activity as launched
            outState.PutBoolean(launchedExtra, true);

            // save the values
            outState.PutParcelable(actualIntentExtra, actualIntent);
            outState.PutString(guidExtra, guid);
            outState.PutInt(requestCodeExtra, requestCode);

            base.OnSaveInstanceState(outState);
        }

        protected override void OnActivityResult(int requestCode, Result resultCode, Intent data)
        {
            base.OnActivityResult(requestCode, resultCode, data);

            // we have a valid GUID, so handle the task
            if (!string.IsNullOrEmpty(guid) && pendingTasks.TryRemove(guid, out var tcs) && tcs != null)
            {
                if (resultCode == Result.Canceled)
                    tcs.TrySetCanceled();
                else
                    tcs.TrySetResult(data);
            }

            // close the intermediate activity
            Finish();
        }

        public static Task<Intent> StartAsync(Intent intent, int requestCode)
        {
            // make sure we have the activity
            var activity = Platform.GetCurrentActivity(true);

            var tcs = new TaskCompletionSource<Intent>();

            // create a new task
            var guid = Guid.NewGuid().ToString();
            pendingTasks[guid] = tcs;

            // create the intermediate intent, and add the real intent to it
            var intermediateIntent = new Intent(activity, typeof(IntermediateActivity));
            intermediateIntent.PutExtra(actualIntentExtra, intent);
            intermediateIntent.PutExtra(guidExtra, guid);
            intermediateIntent.PutExtra(requestCodeExtra, requestCode);

            // start the intermediate activity
            activity.StartActivityForResult(intermediateIntent, requestCode);

            return tcs.Task;
        }
    }

    [Activity(ConfigurationChanges = ConfigChanges.Orientation | ConfigChanges.ScreenSize)]
    class IntermediateActivity : Activity
    {
        const string launchedExtra = "launched";
        const string actualIntentExtra = "actual_intent";
        const string guidExtra = "guid";
        const string requestCodeExtra = "request_code";

        static readonly ConcurrentDictionary<string, TaskCompletionSource<Intent>> pendingTasks = new ConcurrentDictionary<string, TaskCompletionSource<Intent>>();

        bool launched;
        Intent actualIntent;
        string guid;
        int requestCode;

        protected override void OnCreate(Bundle savedInstanceState)
        {
            base.OnCreate(savedInstanceState);

            var extras = savedInstanceState ?? Intent.Extras;

            // read the values
            launched = extras.GetBoolean(launchedExtra, false);
            actualIntent = extras.GetParcelable(actualIntentExtra) as Intent;
            guid = extras.GetString(guidExtra);
            requestCode = extras.GetInt(requestCodeExtra, -1);

            // if this is the first time, lauch the real activity
            if (!launched)
            {
                StartActivityForResult(actualIntent, requestCode);
            }
        }

        protected override void OnSaveInstanceState(Bundle outState)
        {
            // make sure we mark this activity as launched
            outState.PutBoolean(launchedExtra, true);

            // save the values
            outState.PutParcelable(actualIntentExtra, actualIntent);
            outState.PutString(guidExtra, guid);
            outState.PutInt(requestCodeExtra, requestCode);

            base.OnSaveInstanceState(outState);
        }

        protected override void OnActivityResult(int requestCode, Result resultCode, Intent data)
        {
            base.OnActivityResult(requestCode, resultCode, data);

            // we have a valid GUID, so handle the task
            if (!string.IsNullOrEmpty(guid) && pendingTasks.TryRemove(guid, out var tcs) && tcs != null)
            {
                if (resultCode == Result.Canceled)
                    tcs.TrySetCanceled();
                else
                    tcs.TrySetResult(data);
            }

            // raise the global event
            Platform.OnActivityResult(requestCode, resultCode, data);

            // close the intermediate activity
            Finish();
        }

        public static Task<Intent> StartAsync(Intent intent, int requestCode)
        {
            // make sure we have the activity
            var activity = Platform.GetCurrentActivity(true);

            var tcs = new TaskCompletionSource<Intent>();

            // create a new task
            var guid = Guid.NewGuid().ToString();
            pendingTasks[guid] = tcs;

            // create the intermediate intent, and add the real intent to it
            var intermediateIntent = new Intent(activity, typeof(IntermediateActivity));
            intermediateIntent.PutExtra(actualIntentExtra, intent);
            intermediateIntent.PutExtra(guidExtra, guid);
            intermediateIntent.PutExtra(requestCodeExtra, requestCode);

            // start the intermediate activity
            activity.StartActivityForResult(intermediateIntent, requestCode);

            return tcs.Task;
        }
    }
}<|MERGE_RESOLUTION|>--- conflicted
+++ resolved
@@ -1,10 +1,7 @@
 ﻿using System;
 using System.Collections.Concurrent;
 using System.Linq;
-<<<<<<< HEAD
-=======
 using System.Threading;
->>>>>>> 174a204f
 using System.Threading.Tasks;
 using Android.App;
 using Android.Content;
@@ -84,13 +81,8 @@
         public static void OnRequestPermissionsResult(int requestCode, string[] permissions, Permission[] grantResults) =>
             Permissions.OnRequestPermissionsResult(requestCode, permissions, grantResults);
 
-<<<<<<< HEAD
-        public static void OnActivityResult(int requestCode, Result resultCode, Intent data) =>
-            ActivityResult?.Invoke(requestCode, resultCode, data);
-=======
         public static void OnResume() =>
             WebAuthenticator.OnResume(null);
->>>>>>> 174a204f
 
         internal static bool HasSystemFeature(string systemFeature)
         {
