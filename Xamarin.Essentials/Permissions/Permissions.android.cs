--- conflicted
+++ resolved
@@ -347,37 +347,6 @@
         {
         }
 
-<<<<<<< HEAD
-            switch (permissionType)
-            {
-                case PermissionType.Battery:
-                    permissions.Add((Manifest.Permission.BatteryStats, false));
-                    break;
-                case PermissionType.Camera:
-                    permissions.Add((Manifest.Permission.Camera, true));
-                    break;
-                case PermissionType.ExternalStorage:
-                    permissions.Add((Manifest.Permission.ReadExternalStorage, true));
-                    break;
-                case PermissionType.Flashlight:
-                    permissions.Add((Manifest.Permission.Camera, true));
-                    permissions.Add((Manifest.Permission.Flashlight, false));
-                    break;
-                case PermissionType.LocationWhenInUse:
-                    permissions.Add((Manifest.Permission.AccessFineLocation, true));
-                    permissions.Add((Manifest.Permission.AccessCoarseLocation, true));
-                    break;
-                case PermissionType.NetworkState:
-                    permissions.Add((Manifest.Permission.AccessNetworkState, false));
-                    break;
-                case PermissionType.Vibrate:
-                    permissions.Add((Manifest.Permission.Vibrate, true));
-                    break;
-                case PermissionType.WriteExternalStorage:
-                    permissions.Add((Manifest.Permission.WriteExternalStorage, false));
-                    break;
-            }
-=======
         public partial class Reminders : BasePlatformPermission
         {
         }
@@ -387,7 +356,6 @@
             public override (string androidPermission, bool isRuntime)[] RequiredPermissions =>
                 new (string, bool)[] { (Manifest.Permission.BodySensors, true) };
         }
->>>>>>> 174a204f
 
         public partial class Sms : BasePlatformPermission
         {
