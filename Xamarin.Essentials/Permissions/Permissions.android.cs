﻿using System;
using System.Collections.Generic;
using System.Linq;
using System.Threading.Tasks;
using Android;
using Android.Content.PM;
using Android.OS;
using Android.Support.V4.App;
using Android.Support.V4.Content;

namespace Xamarin.Essentials
{
    public static partial class Permissions
    {
        public static bool IsDeclaredInManifest(string permission)
        {
            var context = Platform.AppContext;
            var packageInfo = context.PackageManager.GetPackageInfo(context.PackageName, PackageInfoFlags.Permissions);
            var requestedPermissions = packageInfo?.RequestedPermissions;

            return requestedPermissions?.Any(r => r.Equals(permission, StringComparison.OrdinalIgnoreCase)) ?? false;
        }

        internal static void OnRequestPermissionsResult(int requestCode, string[] permissions, Permission[] grantResults)
            => BasePlatformPermission.OnRequestPermissionsResult(requestCode, permissions, grantResults);

        public abstract partial class BasePlatformPermission : BasePermission
        {
            static readonly Dictionary<string, (int requestCode, TaskCompletionSource<PermissionStatus> tcs)> requests =
                   new Dictionary<string, (int, TaskCompletionSource<PermissionStatus>)>();

            static readonly object locker = new object();
            static int requestCode = 0;

            public virtual (string androidPermission, bool isRuntime)[] RequiredPermissions { get; }

            public override Task<PermissionStatus> CheckStatusAsync()
            {
                if (RequiredPermissions == null || RequiredPermissions.Length <= 0)
                    return Task.FromResult(PermissionStatus.Granted);

                var context = Platform.AppContext;
                var targetsMOrHigher = context.ApplicationInfo.TargetSdkVersion >= BuildVersionCodes.M;

                foreach (var (androidPermission, isRuntime) in RequiredPermissions)
                {
                    var ap = androidPermission;
                    if (!IsDeclaredInManifest(ap))
                        throw new PermissionException($"You need to declare using the permission: `{androidPermission}` in your AndroidManifest.xml");

                    var status = PermissionStatus.Denied;

                    if (targetsMOrHigher)
                    {
                        if (ContextCompat.CheckSelfPermission(context, androidPermission) != Permission.Granted)
                            status = PermissionStatus.Denied;
                    }
                    else
                    {
                        if (PermissionChecker.CheckSelfPermission(context, androidPermission) != PermissionChecker.PermissionGranted)
                            status = PermissionStatus.Denied;
                    }

                    if (status != PermissionStatus.Granted)
                        return Task.FromResult(PermissionStatus.Denied);
                }

                return Task.FromResult(PermissionStatus.Granted);
            }

            public override async Task<PermissionStatus> RequestAsync()
            {
                // Check status before requesting first
                if (await CheckStatusAsync() == PermissionStatus.Granted)
                    return PermissionStatus.Granted;

                TaskCompletionSource<PermissionStatus> tcs;
                var doRequest = true;

                var runtimePermissions = RequiredPermissions.Where(p => p.isRuntime)
                    ?.Select(p => p.androidPermission)?.ToArray();

                // We may have no runtime permissions required, in this case
                // knowing they all exist in the manifest from the Check call above is sufficient
                if (runtimePermissions == null || !runtimePermissions.Any())
                    return PermissionStatus.Granted;

                var permissionId = string.Join(';', runtimePermissions);

                lock (locker)
                {
                    if (requests.ContainsKey(permissionId))
                    {
                        tcs = requests[permissionId].tcs;
                        doRequest = false;
                    }
                    else
                    {
                        tcs = new TaskCompletionSource<PermissionStatus>();

                        // Get new request code and wrap it around for next use if it's going to reach max
                        if (++requestCode >= int.MaxValue)
                            requestCode = 1;

                        requests.Add(permissionId, (requestCode, tcs));
                    }
                }

                if (!doRequest)
                    return await tcs.Task;

                if (!MainThread.IsMainThread)
                    throw new PermissionException("Permission request must be invoked on main thread.");

                ActivityCompat.RequestPermissions(Platform.GetCurrentActivity(true), runtimePermissions.ToArray(), requestCode);

                var result = await tcs.Task;

                if (requests.ContainsKey(permissionId))
                    requests.Remove(permissionId);

                return result;
            }

            public override void EnsureDeclared()
            {
                foreach (var (androidPermission, isRuntime) in RequiredPermissions)
                {
                    var ap = androidPermission;
                    if (!IsDeclaredInManifest(ap))
                        throw new PermissionException($"You need to declare using the permission: `{androidPermission}` in your AndroidManifest.xml");
                }
            }

            internal static void OnRequestPermissionsResult(int requestCode, string[] permissions, Permission[] grantResults)
            {
                lock (locker)
                {
                    // Check our pending requests for one with a matching request code
                    foreach (var kvp in requests)
                    {
                        if (kvp.Value.requestCode == requestCode)
                        {
                            var tcs = kvp.Value.tcs;

                            // Look for any denied requests, and deny the whole request if so
                            // Remember, each PermissionType is tied to 1 or more android permissions
                            // so if any android permissions denied the whole PermissionType is considered denied
                            if (grantResults.Any(g => g == Permission.Denied))
                                tcs.TrySetResult(PermissionStatus.Denied);
                            else
                                tcs.TrySetResult(PermissionStatus.Granted);
                            break;
                        }
                    }
                }
            }
        }

        public partial class Battery : BasePlatformPermission
        {
            public override (string androidPermission, bool isRuntime)[] RequiredPermissions =>
                new (string, bool)[] { (Manifest.Permission.BatteryStats, false) };
        }

        public partial class CalendarRead : BasePlatformPermission
        {
            public override (string androidPermission, bool isRuntime)[] RequiredPermissions =>
                new (string, bool)[] { (Manifest.Permission.ReadCalendar, true) };
        }

        public partial class CalendarWrite : BasePlatformPermission
        {
            public override (string androidPermission, bool isRuntime)[] RequiredPermissions =>
                new (string, bool)[] { (Manifest.Permission.WriteCalendar, true) };
        }

        public partial class Camera : BasePlatformPermission
        {
            public override (string androidPermission, bool isRuntime)[] RequiredPermissions =>
                new (string, bool)[] { (Manifest.Permission.Camera, true) };
        }

        public partial class ContactsRead : BasePlatformPermission
        {
            public override (string androidPermission, bool isRuntime)[] RequiredPermissions =>
                new (string, bool)[] { (Manifest.Permission.ReadContacts, true) };
        }

        public partial class ContactsWrite : BasePlatformPermission
        {
            public override (string androidPermission, bool isRuntime)[] RequiredPermissions =>
                new (string, bool)[] { (Manifest.Permission.WriteContacts, true) };
        }

        public partial class Flashlight : BasePlatformPermission
        {
            public override (string androidPermission, bool isRuntime)[] RequiredPermissions =>
                new (string, bool)[]
                {
                    (Manifest.Permission.Camera, true),
                    (Manifest.Permission.Flashlight, false)
                };
        }

        public partial class LaunchApp : BasePlatformPermission
        {
        }

        public partial class LocationWhenInUse : BasePlatformPermission
        {
            public override (string androidPermission, bool isRuntime)[] RequiredPermissions =>
                new (string, bool)[]
                {
                    (Manifest.Permission.AccessCoarseLocation, true),
                    (Manifest.Permission.AccessFineLocation, true)
                };
        }

        public partial class LocationAlways : BasePlatformPermission
        {
            public override (string androidPermission, bool isRuntime)[] RequiredPermissions =>
                new (string, bool)[]
                {
#if __ANDROID_29__
                    (Manifest.Permission.AccessBackgroundLocation, true),
#endif
                    (Manifest.Permission.AccessCoarseLocation, true),
                    (Manifest.Permission.AccessFineLocation, true)
                };
        }

        public partial class Maps : BasePlatformPermission
        {
        }

        public partial class Media : BasePlatformPermission
        {
        }

        public partial class Microphone : BasePlatformPermission
        {
            public override (string androidPermission, bool isRuntime)[] RequiredPermissions =>
                new (string, bool)[] { (Manifest.Permission.RecordAudio, true) };
        }

        public partial class NetworkState : BasePlatformPermission
        {
            public override (string androidPermission, bool isRuntime)[] RequiredPermissions
            {
                get
                {
                    var permissions = new List<(string, bool)>
                    {
                        (Manifest.Permission.AccessNetworkState, false)
                    };

                    if (IsDeclaredInManifest(Manifest.Permission.ChangeNetworkState))
                        permissions.Add((Manifest.Permission.ChangeNetworkState, true));

                    return permissions.ToArray();
                }
            }
        }

        public partial class Phone : BasePlatformPermission
        {
            public override (string androidPermission, bool isRuntime)[] RequiredPermissions
            {
                get
                {
                    var permissions = new List<(string, bool)>
                    {
                        (Manifest.Permission.ReadPhoneState, true)
                    };

                    if (IsDeclaredInManifest(Manifest.Permission.CallPhone))
                        permissions.Add((Manifest.Permission.CallPhone, true));
                    if (IsDeclaredInManifest(Manifest.Permission.ReadCallLog))
                        permissions.Add((Manifest.Permission.ReadCallLog, true));
                    if (IsDeclaredInManifest(Manifest.Permission.WriteCallLog))
                        permissions.Add((Manifest.Permission.WriteCallLog, true));
                    if (IsDeclaredInManifest(Manifest.Permission.AddVoicemail))
                        permissions.Add((Manifest.Permission.AddVoicemail, true));
                    if (IsDeclaredInManifest(Manifest.Permission.UseSip))
                        permissions.Add((Manifest.Permission.UseSip, true));

#pragma warning disable CS0618 // Type or member is obsolete
                    if (IsDeclaredInManifest(Manifest.Permission.ProcessOutgoingCalls))
                    {
#if __ANDROID_29__
                        if (Platform.HasApiLevel(BuildVersionCodes.Q))
                            System.Diagnostics.Debug.WriteLine($"{Manifest.Permission.ProcessOutgoingCalls} is deprecated in Android 10");
#endif
                        permissions.Add((Manifest.Permission.ProcessOutgoingCalls, true));
                    }
#pragma warning restore CS0618 // Type or member is obsolete

                    return permissions.ToArray();
                }
            }
        }

        public partial class Photos : BasePlatformPermission
        {
        }

<<<<<<< HEAD
            switch (permissionType)
            {
                case PermissionType.Battery:
                    permissions.Add((Manifest.Permission.BatteryStats, false));
                    break;
                case PermissionType.Camera:
                    permissions.Add((Manifest.Permission.Camera, true));
                    break;
                case PermissionType.Flashlight:
                    permissions.Add((Manifest.Permission.Camera, true));
                    permissions.Add((Manifest.Permission.Flashlight, false));
                    break;
                case PermissionType.LocationWhenInUse:
                    permissions.Add((Manifest.Permission.AccessFineLocation, true));
                    permissions.Add((Manifest.Permission.AccessCoarseLocation, true));
                    break;
                case PermissionType.NetworkState:
                    permissions.Add((Manifest.Permission.AccessNetworkState, false));
                    break;
                case PermissionType.Vibrate:
                    permissions.Add((Manifest.Permission.Vibrate, true));
                    break;
                case PermissionType.WriteExternalStorage:
                    permissions.Add((Manifest.Permission.WriteExternalStorage, false));
                    break;
                case PermissionType.ReadExternalStorage:
                    permissions.Add((Manifest.Permission.ReadExternalStorage, true));
                    break;
            }
=======
        public partial class Reminders : BasePlatformPermission
        {
        }
>>>>>>> 7ff4e5df

        public partial class Sensors : BasePlatformPermission
        {
            public override (string androidPermission, bool isRuntime)[] RequiredPermissions =>
                new (string, bool)[] { (Manifest.Permission.BodySensors, true) };
        }

        public partial class Sms : BasePlatformPermission
        {
            public override (string androidPermission, bool isRuntime)[] RequiredPermissions
            {
                get
                {
                    var permissions = new List<(string, bool)>
                    {
                        (Manifest.Permission.ReceiveSms, true)
                    };

                    if (IsDeclaredInManifest(Manifest.Permission.SendSms))
                        permissions.Add((Manifest.Permission.SendSms, true));
                    if (IsDeclaredInManifest(Manifest.Permission.ReadSms))
                        permissions.Add((Manifest.Permission.ReadSms, true));
                    if (IsDeclaredInManifest(Manifest.Permission.ReceiveWapPush))
                        permissions.Add((Manifest.Permission.ReceiveWapPush, true));
                    if (IsDeclaredInManifest(Manifest.Permission.ReceiveMms))
                        permissions.Add((Manifest.Permission.ReceiveMms, true));

                    return permissions.ToArray();
                }
            }
        }

        public partial class Speech : BasePlatformPermission
        {
            public override (string androidPermission, bool isRuntime)[] RequiredPermissions =>
                new (string, bool)[] { (Manifest.Permission.RecordAudio, true) };
        }

        public partial class StorageRead : BasePlatformPermission
        {
            public override (string androidPermission, bool isRuntime)[] RequiredPermissions =>
                new (string, bool)[] { (Manifest.Permission.ReadExternalStorage, true) };
        }

        public partial class StorageWrite : BasePlatformPermission
        {
            public override (string androidPermission, bool isRuntime)[] RequiredPermissions =>
                new (string, bool)[] { (Manifest.Permission.WriteExternalStorage, true) };
        }

        public partial class Vibrate : BasePlatformPermission
        {
            public override (string androidPermission, bool isRuntime)[] RequiredPermissions =>
                new (string, bool)[] { (Manifest.Permission.Vibrate, false) };
        }
    }
}<|MERGE_RESOLUTION|>--- conflicted
+++ resolved
@@ -305,41 +305,9 @@
         {
         }
 
-<<<<<<< HEAD
-            switch (permissionType)
-            {
-                case PermissionType.Battery:
-                    permissions.Add((Manifest.Permission.BatteryStats, false));
-                    break;
-                case PermissionType.Camera:
-                    permissions.Add((Manifest.Permission.Camera, true));
-                    break;
-                case PermissionType.Flashlight:
-                    permissions.Add((Manifest.Permission.Camera, true));
-                    permissions.Add((Manifest.Permission.Flashlight, false));
-                    break;
-                case PermissionType.LocationWhenInUse:
-                    permissions.Add((Manifest.Permission.AccessFineLocation, true));
-                    permissions.Add((Manifest.Permission.AccessCoarseLocation, true));
-                    break;
-                case PermissionType.NetworkState:
-                    permissions.Add((Manifest.Permission.AccessNetworkState, false));
-                    break;
-                case PermissionType.Vibrate:
-                    permissions.Add((Manifest.Permission.Vibrate, true));
-                    break;
-                case PermissionType.WriteExternalStorage:
-                    permissions.Add((Manifest.Permission.WriteExternalStorage, false));
-                    break;
-                case PermissionType.ReadExternalStorage:
-                    permissions.Add((Manifest.Permission.ReadExternalStorage, true));
-                    break;
-            }
-=======
         public partial class Reminders : BasePlatformPermission
         {
         }
->>>>>>> 7ff4e5df
 
         public partial class Sensors : BasePlatformPermission
         {
