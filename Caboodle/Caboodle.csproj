<Project Sdk="Microsoft.NET.Sdk" ToolsVersion="15.0">
  <PropertyGroup>
		<!--Work around so the conditions work below-->
		<TargetFrameworks></TargetFrameworks>
    <TargetFrameworks Condition=" '$(OS)' == 'Windows_NT' ">netstandard1.0;netstandard2.0;Xamarin.iOS10;MonoAndroid80;uap10.0.16299</TargetFrameworks>
    <TargetFrameworks Condition=" '$(OS)' != 'Windows_NT' ">netstandard1.0;netstandard2.0;Xamarin.iOS10;MonoAndroid80</TargetFrameworks>
    <AssemblyName>Microsoft.Caboodle</AssemblyName>
    <RootNamespace>Microsoft.Caboodle</RootNamespace>
    <PackageId>Microsoft.Caboodle</PackageId>
    <PackageIconUrl>http://xamarin.com/content/images/nuget/xamarin.png</PackageIconUrl>
    <Summary>Microsoft Caboodle: a kit of essential API's for your apps</Summary>
    <PackageTags>xamarin, windows, ios, android, xamarin.forms, toolkit, caboodle, kit</PackageTags>
    <Title>Microsoft Caboodle</Title>
    <Description>Microsoft Caboodle: a kit of essential API's for your apps</Description>
    <Product>$(AssemblyName) ($(TargetFramework))</Product>
    <AssemblyVersion>1.0.0.0</AssemblyVersion>
    <AssemblyFileVersion>1.0.0.0</AssemblyFileVersion>
    <Version>1.0.0</Version>
    <PackageVersion>$(Version)$(VersionSuffix)</PackageVersion>
    <Authors>Xamarin Inc.</Authors>
    <PackOnBuild>true</PackOnBuild>
    <Owners>microsoft,Xamarin,XamarinNuGet</Owners>
    <NeutralLanguage>en</NeutralLanguage>
    <Copyright>© Microsoft Corporation. All rights reserved.</Copyright>
    <RepositoryUrl>https://github.com/xamarin/caboodle</RepositoryUrl>
    <PackageReleaseNotes>See: https://github.com/xamarin/caboodle</PackageReleaseNotes>
    <LangVersion>7.1</LangVersion>
    <DefineConstants>$(DefineConstants);</DefineConstants>
    <GeneratePackageOnBuild>true</GeneratePackageOnBuild>
    <UseFullSemVerForNuGet>false</UseFullSemVerForNuGet>
    <EnableDefaultCompileItems>false</EnableDefaultCompileItems>
    <PackageLicenseUrl>https://go.microsoft.com/fwlink/?linkid=868961</PackageLicenseUrl>
    <PackageRequireLicenseAcceptance>true</PackageRequireLicenseAcceptance>
    <PackageProjectUrl>https://go.microsoft.com/fwlink/?linkid=868960</PackageProjectUrl>
<<<<<<< HEAD
    <CodeAnalysisRuleSet>..\Caboodle.ruleset</CodeAnalysisRuleSet>
    <TreatWarningsAsErrors>true</TreatWarningsAsErrors>
  </PropertyGroup>
  <ItemGroup>
    <PackageReference Include="StyleCop.Analyzers" Version="1.1.0-beta006" PrivateAssets="All" />
=======
    <MDocDocumentationDirectory>$(MSBuildThisFileDirectory)..\docs\en</MDocDocumentationDirectory>
    <FileUpgradeFlags>
    </FileUpgradeFlags>
    <UpgradeBackupLocation>
    </UpgradeBackupLocation>
    <OldToolsVersion>2.0</OldToolsVersion>
  </PropertyGroup>
  <ItemGroup>
    <PackageReference Include="mdoc" Version="5.5.0" PrivateAssets="All" />
>>>>>>> aa34ede1
    <PackageReference Include="MSBuild.Sdk.Extras" Version="1.2.0" PrivateAssets="All" />
    <AdditionalFiles Include="..\stylecop.json" InProject="false" />
    <Compile Include="**\*.shared.cs" />
  </ItemGroup>
  <ItemGroup Condition=" '$(TargetFramework)' == 'netstandard1.0' ">
    <Compile Include="**\*.netstandard.cs" />
  </ItemGroup>
  <ItemGroup Condition=" '$(TargetFramework)' == 'netstandard2.0' ">
    <Compile Include="**\*.netstandard.cs" />
  </ItemGroup>
  <ItemGroup Condition=" '$(TargetFramework)' == 'uap10.0.16299' ">
    <PackageReference Include="Microsoft.NETCore.UniversalWindowsPlatform" Version="6.0.6" />
    <Compile Include="**\*.uwp.cs" />
  </ItemGroup>
  <ItemGroup Condition=" '$(TargetFramework)' == 'MonoAndroid80' ">
    <Compile Include="**\*.android.cs" />
  </ItemGroup>
  <ItemGroup Condition=" '$(TargetFramework)' == 'Xamarin.iOS10' ">
    <Compile Include="**\*.ios.cs" />
  </ItemGroup>
  <Import Project="$(MSBuildSDKExtrasTargets)" Condition="Exists('$(MSBuildSDKExtrasTargets)')" />
  <Import Project="$(MSBuildProjectDirectory)\mdoc.targets" />
</Project>
<|MERGE_RESOLUTION|>--- conflicted
+++ resolved
@@ -1,74 +1,64 @@
-<Project Sdk="Microsoft.NET.Sdk" ToolsVersion="15.0">
-  <PropertyGroup>
-		<!--Work around so the conditions work below-->
-		<TargetFrameworks></TargetFrameworks>
-    <TargetFrameworks Condition=" '$(OS)' == 'Windows_NT' ">netstandard1.0;netstandard2.0;Xamarin.iOS10;MonoAndroid80;uap10.0.16299</TargetFrameworks>
-    <TargetFrameworks Condition=" '$(OS)' != 'Windows_NT' ">netstandard1.0;netstandard2.0;Xamarin.iOS10;MonoAndroid80</TargetFrameworks>
-    <AssemblyName>Microsoft.Caboodle</AssemblyName>
-    <RootNamespace>Microsoft.Caboodle</RootNamespace>
-    <PackageId>Microsoft.Caboodle</PackageId>
-    <PackageIconUrl>http://xamarin.com/content/images/nuget/xamarin.png</PackageIconUrl>
-    <Summary>Microsoft Caboodle: a kit of essential API's for your apps</Summary>
-    <PackageTags>xamarin, windows, ios, android, xamarin.forms, toolkit, caboodle, kit</PackageTags>
-    <Title>Microsoft Caboodle</Title>
-    <Description>Microsoft Caboodle: a kit of essential API's for your apps</Description>
-    <Product>$(AssemblyName) ($(TargetFramework))</Product>
-    <AssemblyVersion>1.0.0.0</AssemblyVersion>
-    <AssemblyFileVersion>1.0.0.0</AssemblyFileVersion>
-    <Version>1.0.0</Version>
-    <PackageVersion>$(Version)$(VersionSuffix)</PackageVersion>
-    <Authors>Xamarin Inc.</Authors>
-    <PackOnBuild>true</PackOnBuild>
-    <Owners>microsoft,Xamarin,XamarinNuGet</Owners>
-    <NeutralLanguage>en</NeutralLanguage>
-    <Copyright>© Microsoft Corporation. All rights reserved.</Copyright>
-    <RepositoryUrl>https://github.com/xamarin/caboodle</RepositoryUrl>
-    <PackageReleaseNotes>See: https://github.com/xamarin/caboodle</PackageReleaseNotes>
-    <LangVersion>7.1</LangVersion>
-    <DefineConstants>$(DefineConstants);</DefineConstants>
-    <GeneratePackageOnBuild>true</GeneratePackageOnBuild>
-    <UseFullSemVerForNuGet>false</UseFullSemVerForNuGet>
-    <EnableDefaultCompileItems>false</EnableDefaultCompileItems>
-    <PackageLicenseUrl>https://go.microsoft.com/fwlink/?linkid=868961</PackageLicenseUrl>
-    <PackageRequireLicenseAcceptance>true</PackageRequireLicenseAcceptance>
-    <PackageProjectUrl>https://go.microsoft.com/fwlink/?linkid=868960</PackageProjectUrl>
-<<<<<<< HEAD
-    <CodeAnalysisRuleSet>..\Caboodle.ruleset</CodeAnalysisRuleSet>
-    <TreatWarningsAsErrors>true</TreatWarningsAsErrors>
-  </PropertyGroup>
-  <ItemGroup>
-    <PackageReference Include="StyleCop.Analyzers" Version="1.1.0-beta006" PrivateAssets="All" />
-=======
-    <MDocDocumentationDirectory>$(MSBuildThisFileDirectory)..\docs\en</MDocDocumentationDirectory>
-    <FileUpgradeFlags>
-    </FileUpgradeFlags>
-    <UpgradeBackupLocation>
-    </UpgradeBackupLocation>
-    <OldToolsVersion>2.0</OldToolsVersion>
-  </PropertyGroup>
-  <ItemGroup>
-    <PackageReference Include="mdoc" Version="5.5.0" PrivateAssets="All" />
->>>>>>> aa34ede1
-    <PackageReference Include="MSBuild.Sdk.Extras" Version="1.2.0" PrivateAssets="All" />
-    <AdditionalFiles Include="..\stylecop.json" InProject="false" />
-    <Compile Include="**\*.shared.cs" />
-  </ItemGroup>
-  <ItemGroup Condition=" '$(TargetFramework)' == 'netstandard1.0' ">
-    <Compile Include="**\*.netstandard.cs" />
-  </ItemGroup>
-  <ItemGroup Condition=" '$(TargetFramework)' == 'netstandard2.0' ">
-    <Compile Include="**\*.netstandard.cs" />
-  </ItemGroup>
-  <ItemGroup Condition=" '$(TargetFramework)' == 'uap10.0.16299' ">
-    <PackageReference Include="Microsoft.NETCore.UniversalWindowsPlatform" Version="6.0.6" />
-    <Compile Include="**\*.uwp.cs" />
-  </ItemGroup>
-  <ItemGroup Condition=" '$(TargetFramework)' == 'MonoAndroid80' ">
-    <Compile Include="**\*.android.cs" />
-  </ItemGroup>
-  <ItemGroup Condition=" '$(TargetFramework)' == 'Xamarin.iOS10' ">
-    <Compile Include="**\*.ios.cs" />
-  </ItemGroup>
-  <Import Project="$(MSBuildSDKExtrasTargets)" Condition="Exists('$(MSBuildSDKExtrasTargets)')" />
-  <Import Project="$(MSBuildProjectDirectory)\mdoc.targets" />
-</Project>
+<Project Sdk="Microsoft.NET.Sdk" ToolsVersion="15.0">
+  <PropertyGroup>
+		<!--Work around so the conditions work below-->
+		<TargetFrameworks></TargetFrameworks>
+    <TargetFrameworks Condition=" '$(OS)' == 'Windows_NT' ">netstandard1.0;netstandard2.0;Xamarin.iOS10;MonoAndroid80;uap10.0.16299</TargetFrameworks>
+    <TargetFrameworks Condition=" '$(OS)' != 'Windows_NT' ">netstandard1.0;netstandard2.0;Xamarin.iOS10;MonoAndroid80</TargetFrameworks>
+    <AssemblyName>Microsoft.Caboodle</AssemblyName>
+    <RootNamespace>Microsoft.Caboodle</RootNamespace>
+    <PackageId>Microsoft.Caboodle</PackageId>
+    <PackageIconUrl>http://xamarin.com/content/images/nuget/xamarin.png</PackageIconUrl>
+    <Summary>Microsoft Caboodle: a kit of essential API's for your apps</Summary>
+    <PackageTags>xamarin, windows, ios, android, xamarin.forms, toolkit, caboodle, kit</PackageTags>
+    <Title>Microsoft Caboodle</Title>
+    <Description>Microsoft Caboodle: a kit of essential API's for your apps</Description>
+    <Product>$(AssemblyName) ($(TargetFramework))</Product>
+    <AssemblyVersion>1.0.0.0</AssemblyVersion>
+    <AssemblyFileVersion>1.0.0.0</AssemblyFileVersion>
+    <Version>1.0.0</Version>
+    <PackageVersion>$(Version)$(VersionSuffix)</PackageVersion>
+    <Authors>Xamarin Inc.</Authors>
+    <PackOnBuild>true</PackOnBuild>
+    <Owners>microsoft,Xamarin,XamarinNuGet</Owners>
+    <NeutralLanguage>en</NeutralLanguage>
+    <Copyright>© Microsoft Corporation. All rights reserved.</Copyright>
+    <RepositoryUrl>https://github.com/xamarin/caboodle</RepositoryUrl>
+    <PackageReleaseNotes>See: https://github.com/xamarin/caboodle</PackageReleaseNotes>
+    <LangVersion>7.1</LangVersion>
+    <DefineConstants>$(DefineConstants);</DefineConstants>
+    <GeneratePackageOnBuild>true</GeneratePackageOnBuild>
+    <UseFullSemVerForNuGet>false</UseFullSemVerForNuGet>
+    <EnableDefaultCompileItems>false</EnableDefaultCompileItems>
+    <PackageLicenseUrl>https://go.microsoft.com/fwlink/?linkid=868961</PackageLicenseUrl>
+		<PackageRequireLicenseAcceptance>true</PackageRequireLicenseAcceptance>
+    <PackageProjectUrl>https://go.microsoft.com/fwlink/?linkid=868960</PackageProjectUrl>
+    <MDocDocumentationDirectory>$(MSBuildThisFileDirectory)..\docs\en</MDocDocumentationDirectory>
+    <CodeAnalysisRuleSet>..\Caboodle.ruleset</CodeAnalysisRuleSet>
+    <TreatWarningsAsErrors>true</TreatWarningsAsErrors>
+  </PropertyGroup>
+  <ItemGroup>
+    <PackageReference Include="StyleCop.Analyzers" Version="1.1.0-beta006" PrivateAssets="All" />
+    <PackageReference Include="mdoc" Version="5.5.0" PrivateAssets="All" />
+    <PackageReference Include="MSBuild.Sdk.Extras" Version="1.2.0" PrivateAssets="All" />
+    <AdditionalFiles Include="..\stylecop.json" InProject="false" />
+    <Compile Include="**\*.shared.cs" />
+  </ItemGroup>
+  <ItemGroup Condition=" '$(TargetFramework)' == 'netstandard1.0' ">
+    <Compile Include="**\*.netstandard.cs" />
+  </ItemGroup>
+  <ItemGroup Condition=" '$(TargetFramework)' == 'netstandard2.0' ">
+    <Compile Include="**\*.netstandard.cs" />
+  </ItemGroup>
+  <ItemGroup Condition=" '$(TargetFramework)' == 'uap10.0.16299' ">
+    <PackageReference Include="Microsoft.NETCore.UniversalWindowsPlatform" Version="6.0.6" />
+    <Compile Include="**\*.uwp.cs" />
+  </ItemGroup>
+  <ItemGroup Condition=" '$(TargetFramework)' == 'MonoAndroid80' ">
+    <Compile Include="**\*.android.cs" />
+  </ItemGroup>
+  <ItemGroup Condition=" '$(TargetFramework)' == 'Xamarin.iOS10' ">
+    <Compile Include="**\*.ios.cs" />
+  </ItemGroup>
+  <Import Project="$(MSBuildSDKExtrasTargets)" Condition="Exists('$(MSBuildSDKExtrasTargets)')" />
+  <Import Project="$(MSBuildProjectDirectory)\mdoc.targets" />
+</Project>