﻿using Android.App;
using Android.Content;
using Android.OS;
using System;

namespace Microsoft.Caboodle
{
<<<<<<< HEAD
	public static partial class Platform
	{
		static ActivityLifecycleContextListener lifecycleListener;
=======
    public partial class Platform
    {
        static ActivityLifecycleContextListener lifecycleListener;
>>>>>>> a815677d

        internal static Context CurrentContext =>
            lifecycleListener?.Context ?? Application.Context;

        internal static Activity CurrentActivity =>
            lifecycleListener?.Activity;

        public static void Init(Activity activity, Bundle bundle)
        {
            lifecycleListener = new ActivityLifecycleContextListener();
            activity.Application.RegisterActivityLifecycleCallbacks(lifecycleListener);
        }
    }

    class ActivityLifecycleContextListener : Java.Lang.Object, Application.IActivityLifecycleCallbacks
    {
        WeakReference<Activity> currentActivity = new WeakReference<Activity>(null);

        public Context Context =>
            Activity ?? Application.Context;

        public Activity Activity
        {
            get
            {
                Activity a;
                if (currentActivity.TryGetTarget(out a))
                    return a;
                return null;
            }
        }

        public void OnActivityCreated(Activity activity, Bundle savedInstanceState)
        {
        }

        public void OnActivityDestroyed(Activity activity)
        {
        }

        public void OnActivityPaused(Activity activity)
        {
            currentActivity.SetTarget(null);
        }

        public void OnActivityResumed(Activity activity)
        {
            currentActivity.SetTarget(activity);
        }

        public void OnActivitySaveInstanceState(Activity activity, Bundle outState)
        {
        }

        public void OnActivityStarted(Activity activity)
        {
        }

        public void OnActivityStopped(Activity activity)
        {
        }
    }
}<|MERGE_RESOLUTION|>--- conflicted
+++ resolved
@@ -5,15 +5,9 @@
 
 namespace Microsoft.Caboodle
 {
-<<<<<<< HEAD
-	public static partial class Platform
-	{
-		static ActivityLifecycleContextListener lifecycleListener;
-=======
-    public partial class Platform
+    public static partial class Platform
     {
         static ActivityLifecycleContextListener lifecycleListener;
->>>>>>> a815677d
 
         internal static Context CurrentContext =>
             lifecycleListener?.Context ?? Application.Context;
